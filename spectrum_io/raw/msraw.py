import logging
import warnings
from abc import abstractmethod
from pathlib import Path
from typing import Any, Dict, List, Optional, Union
from xml.etree import ElementTree

import pandas as pd
import pymzml
from pyteomics import mzml
from spectrum_fundamentals.constants import MZML_DATA_COLUMNS

logger = logging.getLogger(__name__)


def get_mass_analyzer(file_path: Path) -> str:
    """
    Retrieve mass analyzer information from mzml file.

    This is using the description of the mzml format to check for specific accessions in the mzml file
    that are not covered by pyteomics or pymzml. The documentation can be found here:
    https://raw.githubusercontent.com/HUPO-PSI/psi-ms-CV/master/psi-ms.obo

    :param file_path: The path to the mzml file to parse
    :raises AssertionError: if the mass analyzer metadata cannot be found in the file or the search
        was conducted with an unsupported mass analyzer.
    :return: A string that is either FTMS or ITMS to represent the respective mass analyzer category.
    """
    tree = ElementTree.parse(file_path)
    root = tree.getroot()
    namespace = {"ns0": "http://psi.hupo.org/ms/mzml"}
    analyzer = root.find(
        ".//ns0:instrumentConfigurationList/ns0:instrumentConfiguration/ns0:componentList/ns0:analyzer/ns0:cvParam",
        namespace,
    )
    if analyzer is None:
        raise AssertionError("The mass analyzer information can not be retrieved from the mzml file!")

    acc = analyzer.get("accession")
    if acc in ["MS:1000079", "MS:1000484"]:  # fourier transform ion cyclotron, orbitrap
        mass_analyzer = "FTMS"
    elif acc in ["MS:1000082", "MS:1000264"]:  # quadrupole ion-trap, io-trap
        mass_analyzer = "ITMS"
    elif acc in ["MS:1000084"]:  # TOF
        mass_analyzer = "TOF"
    else:
        raise AssertionError(f"The mass analyzer with accession {acc} ({analyzer.get('name')}) is not supported.")

    return mass_analyzer


class MSRaw:
    """Main to read mzml file and generate dataframe containing intensities and m/z values."""

    def __init__(self, path: Optional[Union[str, Path]] = None, output_path: Optional[Union[str, Path]] = None):
        """
        Initialize a MSRaw object.

        :param path: path to mzml file
        :param output_path: path to save the output file
        """
        if isinstance(path, str):
            path = Path(path)
        if isinstance(output_path, str):
            output_path = Path(output_path)
        self.path = path
        self.output_path = output_path

    @staticmethod
    def read_mzml(
        source: Union[str, Path, List[Union[str, Path]]],
        ext: str = "mzml",
        package: str = "pyteomics",
        search_type: str = "Maxquant",
        scanidx: Optional[List] = None,
        *args,
        **kwargs,
    ) -> pd.DataFrame:
        """
        Reads mzml and generates a dataframe containing intensities and m/z values.

        :param source: a directory containing mzml files, a list of files or a single file
        :param ext: file extension for searching a specified directory
        :param package: package for parsing the mzml file. Can eiter be "pymzml" or "pyteomics"
        :param scanidx: optional list of scan numbers to extract. if not specified, all scans will be extracted
        :param search_type: type of the search (Maxquant, Mascot, Msfragger)
        :param args: additional positional arguments
        :param kwargs: additional keyword arguments
        :raises AssertionError: if package has an unexpected type
        :return: pd.DataFrame with intensities and m/z values
        """
        file_list = MSRaw.get_file_list(source, ext)
        data = {}  # type: Dict[str, Any]
        if package == "pymzml":
            with warnings.catch_warnings():
                warnings.filterwarnings("ignore", category=ImportWarning)
                for file_path in file_list:
                    logger.info(f"Reading mzML file: {file_path}")
                    MSRaw._get_scans_pymzml(file_path, data, scanidx, *args, **kwargs)
        elif package == "pyteomics":
            for file_path in file_list:
                mass_analyzer = get_mass_analyzer(file_path)
                logger.info(f"Reading mzML file: {file_path}")
                data_iter = mzml.read(source=str(file_path), *args, **kwargs)
                file_name = file_path.stem
                for spec in data_iter:
                    if spec["ms level"] != 1:  # filter out ms1 spectra if there are any
                        spec_id = spec["id"].split("scan=")[-1]
                        fragmentation = spec["scanList"]["scan"][0]["filter string"].split("@")[1][:3].upper()
                        mz_range = spec["scanList"]["scan"][0]["filter string"].split("[")[1][:-1]
                        rt = spec["scanList"]["scan"][0]["scan start time"]
                        key = f"{file_name}_{spec_id}"
                        data[key] = [
                            file_name,
                            spec_id,
                            spec["intensity array"],
                            spec["m/z array"],
                            mz_range,
                            rt,
                            mass_analyzer,
                            fragmentation,
                        ]
                data_iter.close()
        else:
            raise AssertionError("Choose either 'pymzml' or 'pyteomics'")
<<<<<<< HEAD
        if search_type == "maxquant":
            data = pd.DataFrame.from_dict(data, orient="index", columns=MZML_DATA_COLUMNS)
        else:

            data = pd.DataFrame.from_dict(
                data, orient="index", columns=MZML_DATA_COLUMNS + ["MASS_ANALYZER", "FRAGMENTATION"]
            )
=======

        data = pd.DataFrame.from_dict(data, orient="index", columns=MZML_DATA_COLUMNS)
>>>>>>> af1dd465
        data["SCAN_NUMBER"] = pd.to_numeric(data["SCAN_NUMBER"])
        return data

    @staticmethod
    def get_file_list(source: Union[str, Path, List[Union[str, Path]]], ext: str = "mzml") -> List[Path]:
        """
        Get list of files from source.

        :param source: a directory containing mzml files, a list of files or a single file
        :param ext: file extension for searching a specified directory
        :raises FileNotFoundError: if one of the files given by source does not exist
        :raises TypeError: if source is not given as a str, Path or list object
        :return: list of files
        """
        file_list = []
        if isinstance(source, str):
            source = Path(source)
        if isinstance(source, Path):
            if source.is_file():
                file_list = [source]
            elif source.is_dir():
                file_list = list(source.glob("*[mM][zZ][mM][lL]"))
            else:
                raise FileNotFoundError(f"{source} does not exist.")
        elif isinstance(source, list):
            for elem in source:
                if isinstance(elem, str):
                    elem = Path(elem)
                if elem.is_file():
                    file_list.append(elem)
                else:
                    raise FileNotFoundError(f"{elem} does not exist,")
        else:
            raise TypeError("source can only be a single str or Path or a list of files.")
        return file_list

    @staticmethod
    def _get_scans_pymzml(
        file_path: Union[str, Path], data: Dict, scanidx: Optional[List] = None, *args, **kwargs
    ) -> None:
        """
        Reads mzml and generates a dataframe containing intensities and m/z values.

        :param file_path: path to a single mzml file.
        :param data: dictionary to be added to by this function
        :param scanidx: optional list of scan numbers to extract. if not specified, all scans will be extracted
        :param args: additional positional arguments
        :param kwargs: additional keyword arguments
        """
        if isinstance(file_path, str):
            file_path = Path(file_path)
        data_iter = pymzml.run.Reader(file_path, args=args, kwargs=kwargs)
        file_name = file_path.stem
        mass_analyzer = get_mass_analyzer(file_path)
        if scanidx is None:
            for spec in data_iter:
                if spec.ms_level != 1:  # filter out ms1 spectra if there are any
                    key = f"{file_name}_{spec.ID}"
                    filter_string = str(spec.element.find(".//*[@accession='MS:1000512']").get("value"))
                    fragmentation = filter_string.split("@")[1][:3].upper()
                    mz_range = filter_string.split("[")[1][:-1]
                    data[key] = [
                        file_name,
                        spec.ID,
                        spec.i,
                        spec.mz,
                        mz_range,
                        spec.scan_time_in_minutes(),
                        mass_analyzer,
                        fragmentation,
                    ]
        else:
            for idx in scanidx:
                spec = data_iter[idx]
                # this does not work if some spectra are filtered out, e.g. mzML files with only MS2 spectra, see:
                # https://github.com/pymzml/pymzML/blob/a883ff0e61fd97465b0a74667233ff594238e335/pymzml/file_classes
                # /standardMzml.py#L81-L84
                key = f"{file_name}_{spec.ID}"
                filter_string = str(spec.element.find(".//*[@accession='MS:1000512']").get("value"))
                fragmentation = filter_string.split("@")[1][:3].upper()
                mz_range = filter_string.split("[")[1][:-1]
                data[key] = [
                    file_name,
                    spec.ID,
                    spec.i,
                    spec.mz,
                    mz_range,
                    spec.scan_time_in_minutes(),
                    mass_analyzer,
                    fragmentation,
                ]
        data_iter.close()<|MERGE_RESOLUTION|>--- conflicted
+++ resolved
@@ -123,18 +123,12 @@
                 data_iter.close()
         else:
             raise AssertionError("Choose either 'pymzml' or 'pyteomics'")
-<<<<<<< HEAD
         if search_type == "maxquant":
             data = pd.DataFrame.from_dict(data, orient="index", columns=MZML_DATA_COLUMNS)
         else:
-
             data = pd.DataFrame.from_dict(
                 data, orient="index", columns=MZML_DATA_COLUMNS + ["MASS_ANALYZER", "FRAGMENTATION"]
             )
-=======
-
-        data = pd.DataFrame.from_dict(data, orient="index", columns=MZML_DATA_COLUMNS)
->>>>>>> af1dd465
         data["SCAN_NUMBER"] = pd.to_numeric(data["SCAN_NUMBER"])
         return data
 
