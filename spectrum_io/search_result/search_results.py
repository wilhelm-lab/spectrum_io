import logging
import re
from abc import abstractmethod
from pathlib import Path
from typing import Dict, Optional, Tuple, Union

import pandas as pd

from spectrum_io.file import csv

logger = logging.getLogger(__name__)


COLUMNS = [
    "RAW_FILE",
    "SCAN_NUMBER",
    "MODIFIED_SEQUENCE",
    "PRECURSOR_CHARGE",
    "MASS",
    "SCORE",
    "REVERSE",
    "SEQUENCE",
    "PEPTIDE_LENGTH",
    "PROTEINS",
]


def filter_valid_prosit_sequences(df: pd.DataFrame) -> pd.DataFrame:
    """
    Filter valid Prosit sequences.

    :param df: df to filter
    :return: df after filtering out unsupported peptides
    """
    logger.info(f"#sequences before filtering for valid prosit sequences: {len(df.index)}")
    # retain only peptides that fall within [7, 30] length supported by Prosit
    df = df[(df["PEPTIDE_LENGTH"] <= 30) & (df["PEPTIDE_LENGTH"] >= 7)]
    # remove unsupported mods to exclude
    supported_pattern = re.compile(r"^(?:\[UNIMOD:\d+\]\-)?(?:[ACDEFGHIKLMNPQRSTVWY]+(?:\[UNIMOD:\d+\])?)*$")
<<<<<<< HEAD
    df = df[df["MODIFIED_SEQUENCE"].str.contains(supported_pattern)]
    # remove non-canonical aas
    df = df[(~df["SEQUENCE"].str.contains("U|O"))]
=======
    df = df[df["MODIFIED_SEQUENCE"].str.match(supported_pattern)]

>>>>>>> a2234c4a
    # remove precursor charges greater than 6
    df = df[df["PRECURSOR_CHARGE"] <= 6]
    logger.info(f"#sequences after filtering for valid prosit sequences: {len(df.index)}")

    return df


def parse_mods(mods: Dict[str, int]) -> Dict[str, str]:
    """
    Parse provided mapping of custom modification pattern to ProForma standard.

    This function takes a dictionary mapping custom modification pattern for specific aminoacids (keys) to a
    UNIMOD ID (values). The pattern is translated to ProForma standard and a new dictionary mapping the custom
    modification patterns to the ProForma standard is returned.
    The pattern for the custom modifications must start with the one-letter code for an aminoacid or '^' / '$',
    to describe n- / c-terminal modifications, respectively, followed by an optional pattern (which can be
    empty).
    This means that 'X'  or 'X(custom_pattern)', is both mapped to 'X[UNIMOD:#]'.
    For the n-terminus, an additional dash will be added automatically, which maps 'X(custom_pattern)' to
    'X[UNIMOD:#]-'. If the sequence to apply the transformation on already contains the dash, it needs to be part
    of the custom_pattern (i.e. 'X(custom_pattern)-'), to avoid adding an additional dash.

    :param mods: Dictionary mapping custom modification patterns (keys) to UNIMOD IDs (values)
    :raises TypeError: if keys are not strings or values are not integers
    :raises ValueError: if the keys do not start with [A-Z,a-z,^,$]
    :return: A dictionary mapping custom modification patterns (keys) to the ProForma standard (values)
    """
    key_pattern = (
        "'X' or 'X<mod_pattern>' where X is either the one-letter code of an aminoacid or '^' / '$' defining the"
        " n- or c-terminus, respectively, followed by an optional pattern identifying a specific modification."
    )
    unimod_regex_map = {}
    for k, v in mods.items():
        if not isinstance(v, int):
            raise TypeError(f"UNIMOD id {v} for replacement {k} not understood. UNIMOD IDs must be integers.")
        if not isinstance(k, str):
            raise TypeError(
                f"Replacement {k} not understood. Replacements must be strings and follow " f"the pattern {key_pattern}"
            )
        if k[0].isalpha():
            unimod_regex_map[re.escape(k)] = f"{k[0]}[UNIMOD:{v}]"
            continue
        if k[0] == "^":
            unimod_regex_map[f"^{re.escape(k[1:])}"] = f"[UNIMOD:{v}]-"
            continue
        raise ValueError(
            f"Replacement {k} not understood. {k[0]} is not a valid aminoacid. "
            f"Replacements most follow the pattern {key_pattern}"
        )
    return unimod_regex_map


class SearchResults:
    """Handle search results from different software."""

    orig_res: pd.DataFrame
    fake_msms: pd.DataFrame

    def __init__(self, path: Union[str, Path]):
        """
        Init Searchresults object.

        :param path: path to file
        """
        if isinstance(path, str):
            path = Path(path)
        self.path = path

    @abstractmethod
    def read_result(
        self,
        tmt_label: str = "",
        custom_mods: Optional[Dict[str, int]] = None,
    ):
        """Read result.

        :param tmt_label: tmt label as str
        :param custom_mods: dict with custom variable and static identifier and respecitve internal equivalent and mass
        """
        raise NotImplementedError

    def generate_internal(
        self,
        tmt_label: str = "",
        out_path: Optional[Union[str, Path]] = None,
        custom_mods: Optional[Dict[str, int]] = None,
    ) -> pd.DataFrame:
        """
        Generate df and save to out_path if provided.

        :param out_path: path to output
        :param tmt_label: tmt label as str
        :param custom_mods: dict with static and variable custom modifications, their internal identifier and mass
        :return: path to output file
        """
        if out_path is None:
            # convert and return
            filtered_df = self.read_result(tmt_label, custom_mods=custom_mods)
            return filtered_df[COLUMNS]
        if isinstance(out_path, str):
            out_path = Path(out_path)

        if out_path.is_file():
            # only read converted and return
            logger.info(f"Found search results in internal format at {out_path}, skipping conversion")
            # TODO: internal_to_unimod
            return csv.read_file(out_path)

        # convert, save and return
        df = self.read_result(tmt_label, custom_mods=custom_mods)[COLUMNS]
        csv.write_file(df, out_path)
        return df

    def read_internal(self) -> pd.DataFrame:
        """
        Read file from path.

        :return: dataframe after reading the file
        """
        return csv.read_file(self.path)

    @abstractmethod
    def convert_to_internal(self, mods: Dict[str, str]):
        """
        Convert all columns in the search engine-specific output to the internal format used by Oktoberfest.

        :param mods: dictionary mapping search engine-specific mod patterns (keys) to ProForma standard (values)
        """
        raise NotImplementedError<|MERGE_RESOLUTION|>--- conflicted
+++ resolved
@@ -37,14 +37,7 @@
     df = df[(df["PEPTIDE_LENGTH"] <= 30) & (df["PEPTIDE_LENGTH"] >= 7)]
     # remove unsupported mods to exclude
     supported_pattern = re.compile(r"^(?:\[UNIMOD:\d+\]\-)?(?:[ACDEFGHIKLMNPQRSTVWY]+(?:\[UNIMOD:\d+\])?)*$")
-<<<<<<< HEAD
-    df = df[df["MODIFIED_SEQUENCE"].str.contains(supported_pattern)]
-    # remove non-canonical aas
-    df = df[(~df["SEQUENCE"].str.contains("U|O"))]
-=======
     df = df[df["MODIFIED_SEQUENCE"].str.match(supported_pattern)]
-
->>>>>>> a2234c4a
     # remove precursor charges greater than 6
     df = df[df["PRECURSOR_CHARGE"] <= 6]
     logger.info(f"#sequences after filtering for valid prosit sequences: {len(df.index)}")
