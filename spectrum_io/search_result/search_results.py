--- conflicted
+++ resolved
@@ -118,11 +118,8 @@
         custom_mods: dict[str, int] | None = None,
         ptm_unimod_id: int | None = 0,
         ptm_sites: list[str] | None = None,
-<<<<<<< HEAD
-        ptm_model: bool = False
-=======
+        ptm_model: bool = False,
         xl: bool = False,
->>>>>>> c3cb71d9
     ) -> pd.DataFrame:
         """
         Generate df and save to out_path if provided.
@@ -154,20 +151,16 @@
             return csv.read_file(out_path)
 
         # convert, save and return
-<<<<<<< HEAD
-        df = self.read_result(tmt_label, custom_mods=custom_mods, ptm_unimod_id=ptm_unimod_id, ptm_sites=ptm_sites,ptm_model=ptm_model)[
-            COLUMNS
-        ]
-=======
+
         if xl:
-            df = self.read_result(tmt_label, custom_mods=custom_mods, ptm_unimod_id=ptm_unimod_id, ptm_sites=ptm_sites)[
+            df = self.read_result(tmt_label, custom_mods=custom_mods, ptm_unimod_id=ptm_unimod_id, ptm_sites=ptm_sites, ptm_model=ptm_model)[
                 :
             ]
         else:
-            df = self.read_result(tmt_label, custom_mods=custom_mods, ptm_unimod_id=ptm_unimod_id, ptm_sites=ptm_sites)[
+            df = self.read_result(tmt_label, custom_mods=custom_mods, ptm_unimod_id=ptm_unimod_id, ptm_sites=ptm_sites, ptm_model=ptm_model)[
                 COLUMNS
             ]
->>>>>>> c3cb71d9
+
         csv.write_file(df, out_path)
         return df
 
