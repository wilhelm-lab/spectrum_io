"""Initialize seach result."""

from .mascot import Mascot
from .maxquant import MaxQuant
from .msamanda import MSAmanda
from .msfragger import MSFragger
from .sage import Sage
<<<<<<< HEAD
from .xisearch import Xisearch
from .openms import OpenMS
=======
from .scout import Scout
from .xisearch import Xisearch
>>>>>>> c3cb71d9
<|MERGE_RESOLUTION|>--- conflicted
+++ resolved
@@ -5,10 +5,6 @@
 from .msamanda import MSAmanda
 from .msfragger import MSFragger
 from .sage import Sage
-<<<<<<< HEAD
+from .scout import Scout
 from .xisearch import Xisearch
 from .openms import OpenMS
-=======
-from .scout import Scout
-from .xisearch import Xisearch
->>>>>>> c3cb71d9
