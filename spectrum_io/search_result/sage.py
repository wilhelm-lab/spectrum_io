--- conflicted
+++ resolved
@@ -26,7 +26,15 @@
         logger.info("Reading msms.tsv file")
         df = pd.read_csv(
             path,
-            usecols=["filename", "scannr", "peptide", "charge", "hyperscore", "calcmass", "proteins"],
+            usecols=[
+                "filename",
+                "scannr",
+                "peptide",
+                "charge",
+                "hyperscore",
+                "calcmass",
+                "proteins"
+            ],
             sep="\t",
         )
         logger.info("Finished reading msms.tsv file")
@@ -57,15 +65,9 @@
         )
 
         # removing .mzML
-<<<<<<< HEAD
         df['RAW_FILE'] = df['RAW_FILE'].str.replace(".mzML","",regex=True)
         # extracting only the scan number 
         df['SCAN_NUMBER'] = df['SCAN_NUMBER'].str.split('=').str[3:].str.join('=')
-=======
-        df["RAW_FILE"] = df["RAW_FILE"].str.replace(".mzML", "")
-        # extracting only the scan number
-        df["SCAN_NUMBER"] = df["SCAN_NUMBER"].str.split("=").str[3:].str.join("=")
->>>>>>> d9dd45f7
         # creating a column of decoys and targets
         df["REVERSE"] = df["PROTEINS"].str.startswith("rev_")
         # removing modification to create the unmodified sequences
@@ -78,24 +80,7 @@
         df["SCORE"] = df["HYPERSCORE"]
         # converting proforma to unimode
         print(df)
-<<<<<<< HEAD
-        df['MODIFIED_SEQUENCE'] = sage_to_internal(df['MODIFIED_SEQUENCE'])
-
-        if tmt_labeled != "":
-            unimod_tag = c.TMT_MODS[tmt_labeled]
-            logger.info("Adding TMT fixed modifications")
-            df["MODIFIED_SEQUENCE"] = sage_to_internal(
-                df["MODIFIED_SEQUENCE"].to_numpy(),
-                fixed_mods={"C": "C[UNIMOD:4]", "^_": f"_{unimod_tag}-", "K": f"K{unimod_tag}"},
-            )
-            df["MASS"] = df.apply(lambda x: Sage.add_tmt_mod(x.MASS, x.MODIFIED_SEQUENCE, unimod_tag), axis=1)
-        
-        print(df.columns)
-        return df 
-    
-=======
         df["MODIFIED_SEQUENCE"] = sage_to_internal(df["MODIFIED_SEQUENCE"])
->>>>>>> d9dd45f7
 
         print(df.columns)
         return df