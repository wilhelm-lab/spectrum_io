import logging
<<<<<<< HEAD
import os
import re
from pathlib import Path
from typing import Union
from math import ceil
import numpy as np
=======
from typing import Dict, Optional

>>>>>>> 93d93bd7
import pandas as pd
from spectrum_fundamentals.mod_string import xisearch_to_internal
import multiprocess as mp

from .search_results import SearchResults

logger = logging.getLogger(__name__)


class Xisearch(SearchResults):
    """Handle search results from xisearch."""

    def read_result(
        self,
        tmt_label: str = "",
        custom_mods: Optional[Dict[str, int]] = None,
        ptm_unimod_id: Optional[int] = 0,
        ptm_sites: Optional[list[str]] = None,
    ) -> pd.DataFrame:
        """
        Function to read a csv of CSMs and perform some basic formatting.

        :param tmt_label: tmt label as str
        :param custom_mods: dict with custom variable and static identifier and respecitve internal equivalent and mass
        :param ptm_unimod_id: unimod id used for site localization
        :param ptm_sites: possible sites that the ptm can exist on
        :raises NotImplementedError: if a tmt label is provided
        :return: pd.DataFrame with the formatted data
        """
        if tmt_label != "":
            raise NotImplementedError("TMT is not supported for XIsearch")

        logger.info("Reading search results file...")
        columns_to_read = [
            "run_name",
            "scan_number",
            "precursor_mass",
            "precursor_charge",
            "crosslinker_name",
            "decoy_p1",
            "base_sequence_p1",
            "aa_len_p1",
            "link_pos_p1",
            "linked_aa_p1",
            "mods_p1",
            "mod_pos_p1",
            "protein_p1",
            "decoy_p2",
            "base_sequence_p2",
            "aa_len_p2",
            "link_pos_p2",
            "linked_aa_p2",
            "mods_p2",
            "mod_pos_p2",
            "protein_p2",
            "linear",
            "match_score",
        ]

        converters = {"mods_p1": str, "mods_p2": str, "mod_pos_p1": str, "mod_pos_p2": str}

        df = pd.read_csv(self.path, sep="\t", usecols=columns_to_read, converters=converters)
        logger.info("Finished reading search results file.")
        # Standardize column names
        df = Xisearch.filter_xisearch_result(df)
        df = Xisearch.update_columns_for_prosit(df)
<<<<<<< HEAD
        df = Xisearch.filter_valid_prosit_sequences(df)
        #df = Xisearch.filter_duplicates(df)
        df = Xisearch.fdr_group(df, fdr_group_col=None, decoy_class=None)
        df.to_csv("/cmnfs/data/proteomics/XL/juri_lab/MycoEcoliRaw/test/df_filtered_2.csv")
        
=======
        df = Xisearch.filter_valid_prosit_sequences_xl(df)
>>>>>>> 93d93bd7
        return df

    @staticmethod
    def filter_xisearch_result(df: pd.DataFrame) -> pd.DataFrame:
        """
        Remove unsupported modifications and keep only k-k as linked amino acid .

        :param df: df to filter
        :return: filtered df as pd.DataFrame
        """
        df['linear'] = df['linear'].fillna(True)
        df['linear'] = df['linear'].astype(bool)
        df = df[~df["linear"]]
        df = df[df["linked_aa_p1"].notna() & df["linked_aa_p1"].str.contains("K")]
        df = df[df["linked_aa_p2"].notna() & df["linked_aa_p2"].str.contains("K")]
        df = df[~df["mods_p1"].str.contains("dsso-hyd", na=False)]
        df = df[~df["mods_p2"].str.contains("dsso-hyd", na=False)]

        return df

    @staticmethod
    def self_or_between(df):
        df.loc[:,'protein_p1_arr'] = df.loc[:,'protein_p1'].astype(str).str.replace('REV_','').str.split(';').map(np.unique).map(list)
        df.loc[:,'protein_p2_arr'] = df.loc[:,'protein_p2'].astype(str).str.replace('REV_','').str.split(';').map(np.unique).map(list)
        df.loc[:,'proteins_arr'] = (df.loc[:,'protein_p1_arr'] + df.loc[:,'protein_p2_arr'])
        df.loc[:,'proteins_arr_unique'] = df.loc[:,'proteins_arr'].map(np.unique)
        df.loc[:,'is_between'] = ~(df.loc[:,'proteins_arr'].map(len) - df.loc[:,'proteins_arr_unique'].map(len)).astype(bool)
        df.drop(
            [
                'protein_p1_arr',
                'protein_p2_arr',
                'proteins_arr',
                'proteins_arr_unique'
            ],
            axis=1,
            inplace=True
    )
        return df.loc[:,'is_between'].map({True: 'between', False: 'self'})

    @staticmethod
    def self_or_between_mp(df):
        pool_size = min([10,os.cpu_count()])
        slice_size = ceil(len(df)/pool_size)
        cols = ['protein_p1', 'protein_p2']
        df = df[cols]
        df_slices = [
            df.iloc[i*slice_size:(i+1)*slice_size][cols]
            for i in range(pool_size)
        ]
        print('slicing done')
        print(f"Pool size: {pool_size}")
        with mp.Pool(processes=pool_size) as pool:
            map_res = pool.map(Xisearch.self_or_between, df_slices)
        return pd.concat(map_res).copy()


    @staticmethod
    def fdr_group(df, fdr_group_col=None, decoy_class=None):
        original_order = df.index
        if fdr_group_col is None:
            df.loc[:,'fdr_group'] = Xisearch.self_or_between_mp(df)
        return df



    @staticmethod
    def filter_duplicates(df: pd.DataFrame) -> pd.DataFrame:
        """
        keep csm with higher score and remove duplicate (only top ranks) .

        :param df: df to filter
        :return: filtered df as pd.DataFrame
        """
        repetitive_combinations = df[df.duplicated(subset=['scan_number', 'run_name'], keep=False)]
        filtered_df = repetitive_combinations.groupby(['scan_number', 'run_name']).apply(lambda x: x.loc[x['match_score'].idxmax()])
        filtered_df.reset_index(drop=True, inplace=True)
        final_df = pd.concat([df.drop_duplicates(subset=['scan_number', 'run_name'], keep=False), filtered_df])
        final_df.reset_index(drop=True, inplace=True)
        df = final_df
        return df

    @staticmethod
    def update_columns_for_prosit(df: pd.DataFrame) -> pd.DataFrame:
        """
        Update columns of df to work with xl-prosit.

        :param df: df to modify
        :return: modified df as pd.DataFrame
        """
        df['crosslinker_name'] = df['crosslinker_name'].replace(to_replace='*', value='DSSO')
        df["decoy"] = df["decoy_p1"] | df["decoy_p2"]
        df['run_name'] = df['run_name'].str.replace('-', '_')
        df.to_csv("/cmnfs/data/proteomics/XL/juri_lab/MycoEcoliRaw/test/df_filtered_1.csv")
        df["RAW_FILE"] = df["run_name"]
        df["MASS"] = df["precursor_mass"]
        df["PRECURSOR_CHARGE"] = df["precursor_charge"]
        df["CROSSLINKER_TYPE"] = df["crosslinker_name"]
        df["SCORE"] = df["match_score"]
        df["REVERSE"] = df["decoy"]
        df["SCAN_NUMBER"] = df["scan_number"]
        df["SEQUENCE_A"] = df["base_sequence_p1"]
        df["SEQUENCE_B"] = df["base_sequence_p2"]
        df["Modifications_A"] = df["mods_p1"]
        df["Modifications_B"] = df["mods_p2"]
        df["CROSSLINKER_POSITION_A"] = df["link_pos_p1"]
        df["CROSSLINKER_POSITION_B"] = df["link_pos_p2"]
        df["ModificationPositions1"] = df["mod_pos_p1"]
        df["ModificationPositions2"] = df["mod_pos_p2"]
        df["PEPTIDE_LENGTH_A"] = df["aa_len_p1"]
        df["PEPTIDE_LENGTH_B"] = df["aa_len_p2"]
        logger.info("Converting Xisearch peptide sequence to internal format...")

        df["RAW_FILE"] = df["RAW_FILE"].str.replace(".raw", "", regex=False)

        df["MODIFIED_SEQUENCE_A"] = df.apply(
            lambda row: xisearch_to_internal(
                xl=row["CROSSLINKER_TYPE"],
                seq=row["SEQUENCE_A"],
                mod=row["Modifications_A"],
                crosslinker_position=row["CROSSLINKER_POSITION_A"],
                mod_positions=row["ModificationPositions1"],
            ),
            axis=1,
            result_type="expand",
        )

        df["MODIFIED_SEQUENCE_B"] = df.apply(
            lambda row: xisearch_to_internal(
                xl=row["CROSSLINKER_TYPE"],
                seq=row["SEQUENCE_B"],
                mod=row["Modifications_B"],
                crosslinker_position=row["CROSSLINKER_POSITION_B"],
                mod_positions=row["ModificationPositions2"],
            ),
            axis=1,
            result_type="expand",
        )

        return df

    @staticmethod
    def filter_valid_prosit_sequences_xl(df: pd.DataFrame) -> pd.DataFrame:
        """
        Filter valid Prosit sequences.

        :param df: df to filter
        :return: df after filtration
        """
        logger.info(f"#sequences before filtering for valid prosit sequences: {len(df.index)}")

        df = df[(df["PEPTIDE_LENGTH_A"] <= 30)]
        df = df[df["PEPTIDE_LENGTH_A"] >= 6]
        df = df[(df["PEPTIDE_LENGTH_B"] <= 30)]
        df = df[df["PEPTIDE_LENGTH_B"] >= 6]
        df = df[(~df["SEQUENCE_A"].str.contains(r"B|\*|\.|U|O|X|Z|\(|\)"))]
        df = df[(~df["SEQUENCE_B"].str.contains(r"B|\*|\.|U|O|X|Z|\(|\)"))]
        df = df[df["PRECURSOR_CHARGE"] <= 6]
        logger.info(f"#sequences after filtering for valid prosit sequences: {len(df.index)}")

        return df<|MERGE_RESOLUTION|>--- conflicted
+++ resolved
@@ -1,15 +1,15 @@
 import logging
-<<<<<<< HEAD
+
 import os
 import re
 from pathlib import Path
 from typing import Union
 from math import ceil
 import numpy as np
-=======
+
 from typing import Dict, Optional
 
->>>>>>> 93d93bd7
+
 import pandas as pd
 from spectrum_fundamentals.mod_string import xisearch_to_internal
 import multiprocess as mp
@@ -76,15 +76,11 @@
         # Standardize column names
         df = Xisearch.filter_xisearch_result(df)
         df = Xisearch.update_columns_for_prosit(df)
-<<<<<<< HEAD
+        
         df = Xisearch.filter_valid_prosit_sequences(df)
         #df = Xisearch.filter_duplicates(df)
         df = Xisearch.fdr_group(df, fdr_group_col=None, decoy_class=None)
-        df.to_csv("/cmnfs/data/proteomics/XL/juri_lab/MycoEcoliRaw/test/df_filtered_2.csv")
-        
-=======
-        df = Xisearch.filter_valid_prosit_sequences_xl(df)
->>>>>>> 93d93bd7
+
         return df
 
     @staticmethod
@@ -226,7 +222,7 @@
         return df
 
     @staticmethod
-    def filter_valid_prosit_sequences_xl(df: pd.DataFrame) -> pd.DataFrame:
+    def filter_valid_prosit_sequences(df: pd.DataFrame) -> pd.DataFrame:
         """
         Filter valid Prosit sequences.
 
