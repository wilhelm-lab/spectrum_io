import pandas as pd
import numpy as np
from .search_results import SearchResults
<<<<<<< HEAD
from fundamentals.mod_string import maxquant_to_internal
=======
from fundamentals import ALPHABET_MODS, MAXQUANT_VAR_MODS
from fundamentals.mod_string import internal_without_mods

>>>>>>> 7f71394b


class MaxQuant(SearchResults):

    @staticmethod
    def read_result(path: str):
        """
        Function to read a msms txt and perform some basic formatting
        :prarm path: Path to msms.txt to read
        :return: DataFrame
        """
        df = pd.read_csv(path,
                         usecols=lambda x: x.upper() in ['RAW FILE',
                                                         'SCAN NUMBER',
                                                         'MODIFIED SEQUENCE',
                                                         'CHARGE',
                                                         'FRAGMENTATION',
                                                         'MASS ANALYZER',
                                                         'MASS',
                                                         # TODO get column with experimental Precursor mass instead
                                                         'SCORE',
                                                         'REVERSE',
                                                         'RETENTION TIME'],
                         sep="\t")

        # Standardize column names
        df.columns = df.columns.str.upper()
        df.columns = df.columns.str.replace(" ", "_")

        df['MASS_ANALYZER'] = 'FTMS'
        df['FRAGMENTATION'] = 'HCD'
        df['RETENTION_TIME'] = [x for x in range(len(df))]
        df["REVERSE"].fillna(False, inplace=True)
        df["REVERSE"].replace("+", True, inplace=True)
<<<<<<< HEAD
        df["MODIFIED_SEQUENCE"] = maxquant_to_internal(df["MODIFIED_SEQUENCE"].to_numpy())
        return df
=======
        df.rename(columns={"CHARGE": "PRECURSOR_CHARGE"}, inplace=True)
        df["MODIFIED_SEQUENCE"] = MaxQuant.transform_maxquant_mod_string(df["MODIFIED_SEQUENCE"])
        df['SEQUENCE'] = internal_without_mods(df['MODIFIED_SEQUENCE'].values)
        # TODO: calculate mass for modified peptide
        df['CALCULATED_MASS'] = df['MASS']
        return df

    @staticmethod
    def transform_maxquant_mod_string(
            sequences: np.ndarray,
            fixed_mods: List[str] = [],
    ):
        """
        Function to translate a MaxQuant modstring to the Prosit format
        :param str: List, np.array or pd.Series of String sequences

        :return: pd.Series
        """
        assert all(x in ALPHABET_MODS.keys() for x in
                   fixed_mods), f"Provided illegal fixed mod, supported modifications are {str(ALPHABET_MODS.keys())}."
        modified_sequences = []
        for seq in sequences:
            seq = seq.replace("_", "")
            for mod, unimode in MAXQUANT_VAR_MODS.items():
                seq = seq.replace(mod, unimode)
            for mod in fixed_mods:
                aa, remainder = mod.split("(")
                unimode = remainder.split(')')[0]
                seq = seq.replace(aa, mod)
            modified_sequences.append(seq)
        return modified_sequences
>>>>>>> 7f71394b
<|MERGE_RESOLUTION|>--- conflicted
+++ resolved
@@ -1,13 +1,7 @@
 import pandas as pd
 import numpy as np
 from .search_results import SearchResults
-<<<<<<< HEAD
-from fundamentals.mod_string import maxquant_to_internal
-=======
-from fundamentals import ALPHABET_MODS, MAXQUANT_VAR_MODS
-from fundamentals.mod_string import internal_without_mods
-
->>>>>>> 7f71394b
+from fundamentals.mod_string import maxquant_to_internal, internal_without_mods
 
 
 class MaxQuant(SearchResults):
@@ -42,39 +36,5 @@
         df['RETENTION_TIME'] = [x for x in range(len(df))]
         df["REVERSE"].fillna(False, inplace=True)
         df["REVERSE"].replace("+", True, inplace=True)
-<<<<<<< HEAD
         df["MODIFIED_SEQUENCE"] = maxquant_to_internal(df["MODIFIED_SEQUENCE"].to_numpy())
-        return df
-=======
-        df.rename(columns={"CHARGE": "PRECURSOR_CHARGE"}, inplace=True)
-        df["MODIFIED_SEQUENCE"] = MaxQuant.transform_maxquant_mod_string(df["MODIFIED_SEQUENCE"])
-        df['SEQUENCE'] = internal_without_mods(df['MODIFIED_SEQUENCE'].values)
-        # TODO: calculate mass for modified peptide
-        df['CALCULATED_MASS'] = df['MASS']
-        return df
-
-    @staticmethod
-    def transform_maxquant_mod_string(
-            sequences: np.ndarray,
-            fixed_mods: List[str] = [],
-    ):
-        """
-        Function to translate a MaxQuant modstring to the Prosit format
-        :param str: List, np.array or pd.Series of String sequences
-
-        :return: pd.Series
-        """
-        assert all(x in ALPHABET_MODS.keys() for x in
-                   fixed_mods), f"Provided illegal fixed mod, supported modifications are {str(ALPHABET_MODS.keys())}."
-        modified_sequences = []
-        for seq in sequences:
-            seq = seq.replace("_", "")
-            for mod, unimode in MAXQUANT_VAR_MODS.items():
-                seq = seq.replace(mod, unimode)
-            for mod in fixed_mods:
-                aa, remainder = mod.split("(")
-                unimode = remainder.split(')')[0]
-                seq = seq.replace(aa, mod)
-            modified_sequences.append(seq)
-        return modified_sequences
->>>>>>> 7f71394b
+        return df