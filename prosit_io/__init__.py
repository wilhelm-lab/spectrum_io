import logging.handlers
import time
<<<<<<< HEAD
from .raw import ThermoRaw
=======
from . import raw
from . import file
>>>>>>> 58c53adb
from .search_result import MaxQuant

CONSOLE_LOG_LEVEL = logging.INFO
logger = logging.getLogger(__name__)
logger.setLevel(logging.DEBUG)
if len(logger.handlers) == 0:
    formatter = logging.Formatter("%(asctime)s - %(levelname)s - %(name)s::%(funcName)s %(message)s")
    formatter.converter = time.gmtime
    # add console handler
    console_handler = logging.StreamHandler()
    console_handler.setLevel(CONSOLE_LOG_LEVEL)
    console_handler.setFormatter(formatter)
    logger.addHandler(console_handler)
else:
    logger.info('Logger already initizalized. Resuming normal operation.')<|MERGE_RESOLUTION|>--- conflicted
+++ resolved
@@ -1,11 +1,7 @@
 import logging.handlers
 import time
-<<<<<<< HEAD
-from .raw import ThermoRaw
-=======
 from . import raw
 from . import file
->>>>>>> 58c53adb
 from .search_result import MaxQuant
 
 CONSOLE_LOG_LEVEL = logging.INFO
